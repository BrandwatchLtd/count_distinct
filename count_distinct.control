# count_distinct aggregate
comment = 'An alternative to COUNT(DISTINCT ...) aggregate, usable with HashAggregate'
<<<<<<< HEAD
default_version = '3.0.1'
=======
default_version = '3.0.2'
>>>>>>> 8f4883a5
relocatable = true<|MERGE_RESOLUTION|>--- conflicted
+++ resolved
@@ -1,8 +1,4 @@
 # count_distinct aggregate
 comment = 'An alternative to COUNT(DISTINCT ...) aggregate, usable with HashAggregate'
-<<<<<<< HEAD
-default_version = '3.0.1'
-=======
 default_version = '3.0.2'
->>>>>>> 8f4883a5
 relocatable = true